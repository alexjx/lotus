package main

import (
	"context"
	"fmt"
	"strconv"

	"github.com/docker/go-units"
<<<<<<< HEAD
	lotusbuiltin "github.com/filecoin-project/lotus/chain/actors/builtin"
	"github.com/filecoin-project/lotus/chain/actors/builtin/multisig"
=======
	"github.com/filecoin-project/lotus/chain/actors/builtin"
>>>>>>> 8f35a5c0
	"github.com/filecoin-project/lotus/chain/actors/builtin/power"
	"github.com/filecoin-project/lotus/chain/actors/builtin/reward"

	"github.com/ipfs/go-cid"
	cbor "github.com/ipfs/go-ipld-cbor"
	logging "github.com/ipfs/go-log/v2"
	"github.com/urfave/cli/v2"
	"golang.org/x/xerrors"

	"github.com/filecoin-project/go-address"
	"github.com/filecoin-project/go-state-types/abi"
	"github.com/filecoin-project/go-state-types/big"
	"github.com/filecoin-project/lotus/chain/actors/adt"
	"github.com/filecoin-project/lotus/chain/actors/builtin/miner"
	"github.com/filecoin-project/lotus/chain/state"
	"github.com/filecoin-project/lotus/chain/stmgr"
	"github.com/filecoin-project/lotus/chain/store"
	"github.com/filecoin-project/lotus/chain/types"
	"github.com/filecoin-project/lotus/chain/vm"
	lcli "github.com/filecoin-project/lotus/cli"
	"github.com/filecoin-project/lotus/extern/sector-storage/ffiwrapper"
	"github.com/filecoin-project/lotus/lib/blockstore"
	"github.com/filecoin-project/lotus/node/repo"
)

type accountInfo struct {
	Address         address.Address
	Balance         types.FIL
	Type            string
	Power           abi.StoragePower
	Worker          address.Address
	Owner           address.Address
	InitialPledge   types.FIL
	PreCommits      types.FIL
	LockedFunds     types.FIL
	Sectors         uint64
	VestingStart    abi.ChainEpoch
	VestingDuration abi.ChainEpoch
	VestingAmount   types.FIL
}

var auditsCmd = &cli.Command{
	Name:        "audits",
	Description: "a collection of utilities for auditing the filecoin chain",
	Subcommands: []*cli.Command{
		chainBalanceCmd,
		chainBalanceStateCmd,
		chainPledgeCmd,
	},
}

var chainBalanceCmd = &cli.Command{
	Name:        "chain-balances",
	Description: "Produces a csv file of all account balances",
	Flags: []cli.Flag{
		&cli.StringFlag{
			Name:  "tipset",
			Usage: "specify tipset to start from",
		},
	},
	Action: func(cctx *cli.Context) error {
		api, closer, err := lcli.GetFullNodeAPI(cctx)
		if err != nil {
			return err
		}

		defer closer()
		ctx := lcli.ReqContext(cctx)

		ts, err := lcli.LoadTipSet(ctx, cctx, api)
		if err != nil {
			return err
		}

		tsk := ts.Key()
		actors, err := api.StateListActors(ctx, tsk)
		if err != nil {
			return err
		}

		var infos []accountInfo
		for _, addr := range actors {
			act, err := api.StateGetActor(ctx, addr, tsk)
			if err != nil {
				return err
			}

			ai := accountInfo{
				Address: addr,
				Balance: types.FIL(act.Balance),
				Type:    string(act.Code.Hash()[2:]),
			}

			if builtin.IsStorageMinerActor(act.Code) {
				pow, err := api.StateMinerPower(ctx, addr, tsk)
				if err != nil {
					return xerrors.Errorf("failed to get power: %w", err)
				}

				ai.Power = pow.MinerPower.RawBytePower
				info, err := api.StateMinerInfo(ctx, addr, tsk)
				if err != nil {
					return xerrors.Errorf("failed to get miner info: %w", err)
				}
				ai.Worker = info.Worker
				ai.Owner = info.Owner

			}
			infos = append(infos, ai)
		}

		printAccountInfos(infos, false)

		return nil
	},
}

var chainBalanceStateCmd = &cli.Command{
	Name:        "stateroot-balances",
	Description: "Produces a csv file of all account balances from a given stateroot",
	Flags: []cli.Flag{
		&cli.StringFlag{
			Name:  "repo",
			Value: "~/.lotus",
		},
		&cli.BoolFlag{
			Name: "miner-info",
		},
	},
	Action: func(cctx *cli.Context) error {
		ctx := context.TODO()

		if !cctx.Args().Present() {
			return fmt.Errorf("must pass state root")
		}

		sroot, err := cid.Decode(cctx.Args().First())
		if err != nil {
			return fmt.Errorf("failed to parse input: %w", err)
		}

		fsrepo, err := repo.NewFS(cctx.String("repo"))
		if err != nil {
			return err
		}

		lkrepo, err := fsrepo.Lock(repo.FullNode)
		if err != nil {
			return err
		}

		defer lkrepo.Close() //nolint:errcheck

		ds, err := lkrepo.Datastore("/chain")
		if err != nil {
			return err
		}

		mds, err := lkrepo.Datastore("/metadata")
		if err != nil {
			return err
		}

		bs := blockstore.NewBlockstore(ds)

		cs := store.NewChainStore(bs, mds, vm.Syscalls(ffiwrapper.ProofVerifier))

		cst := cbor.NewCborStore(bs)
		store := adt.WrapStore(ctx, cst)

		sm := stmgr.NewStateManager(cs)

		tree, err := state.LoadStateTree(cst, sroot)
		if err != nil {
			return err
		}

		minerInfo := cctx.Bool("miner-info")

		var infos []accountInfo
		err = tree.ForEach(func(addr address.Address, act *types.Actor) error {

			ai := accountInfo{
				Address:       addr,
				Balance:       types.FIL(act.Balance),
				Type:          string(act.Code.Hash()[2:]),
				Power:         big.NewInt(0),
				LockedFunds:   types.FIL(big.NewInt(0)),
				InitialPledge: types.FIL(big.NewInt(0)),
				PreCommits:    types.FIL(big.NewInt(0)),
				VestingAmount: types.FIL(big.NewInt(0)),
			}

			if minerInfo && builtin.IsStorageMinerActor(act.Code) {
				pow, _, _, err := stmgr.GetPowerRaw(ctx, sm, sroot, addr)
				if err != nil {
					return xerrors.Errorf("failed to get power: %w", err)
				}

				ai.Power = pow.RawBytePower

				st, err := miner.Load(store, act)
				if err != nil {
					return xerrors.Errorf("failed to read miner state: %w", err)
				}

				liveSectorCount, err := st.NumLiveSectors()
				if err != nil {
					return xerrors.Errorf("failed to compute live sector count: %w", err)
				}

				lockedFunds, err := st.LockedFunds()
				if err != nil {
					return xerrors.Errorf("failed to compute locked funds: %w", err)
				}

				ai.InitialPledge = types.FIL(lockedFunds.InitialPledgeRequirement)
				ai.LockedFunds = types.FIL(lockedFunds.VestingFunds)
				ai.PreCommits = types.FIL(lockedFunds.PreCommitDeposits)
				ai.Sectors = liveSectorCount

				minfo, err := st.Info()
				if err != nil {
					return xerrors.Errorf("failed to get miner info: %w", err)
				}

				ai.Worker = minfo.Worker
				ai.Owner = minfo.Owner
			}

			if act.IsMultisigActor() {
				mst, err := multisig.Load(store, act)
				if err != nil {
					return err
				}

				ai.VestingStart, err = mst.StartEpoch()
				if err != nil {
					return err
				}

				ib, err := mst.InitialBalance()
				if err != nil {
					return err
				}

				ai.VestingAmount = types.FIL(ib)

				ai.VestingDuration, err = mst.UnlockDuration()
				if err != nil {
					return err
				}

			}

			infos = append(infos, ai)
			return nil
		})
		if err != nil {
			return xerrors.Errorf("failed to loop over actors: %w", err)
		}

		printAccountInfos(infos, minerInfo)

		return nil
	},
}

func printAccountInfos(infos []accountInfo, minerInfo bool) {
	if minerInfo {
		fmt.Printf("Address,Balance,Type,Sectors,Worker,Owner,InitialPledge,Locked,PreCommits,VestingStart,VestingDuration,VestingAmount\n")
		for _, acc := range infos {
			fmt.Printf("%s,%s,%s,%d,%s,%s,%s,%s,%s,%d,%d,%s\n", acc.Address, acc.Balance.Unitless(), acc.Type, acc.Sectors, acc.Worker, acc.Owner, acc.InitialPledge.Unitless(), acc.LockedFunds.Unitless(), acc.PreCommits.Unitless(), acc.VestingStart, acc.VestingDuration, acc.VestingAmount.Unitless())
		}
	} else {
		fmt.Printf("Address,Balance,Type\n")
		for _, acc := range infos {
			fmt.Printf("%s,%s,%s\n", acc.Address, acc.Balance.Unitless(), acc.Type)
		}
	}

}

var chainPledgeCmd = &cli.Command{
	Name:        "stateroot-pledge",
	Description: "Calculate sector pledge numbers",
	Flags: []cli.Flag{
		&cli.StringFlag{
			Name:  "repo",
			Value: "~/.lotus",
		},
	},
	ArgsUsage: "[stateroot epoch]",
	Action: func(cctx *cli.Context) error {
		logging.SetLogLevel("badger", "ERROR")
		ctx := context.TODO()

		if !cctx.Args().Present() {
			return fmt.Errorf("must pass state root")
		}

		sroot, err := cid.Decode(cctx.Args().First())
		if err != nil {
			return fmt.Errorf("failed to parse input: %w", err)
		}

		epoch, err := strconv.ParseInt(cctx.Args().Get(1), 10, 64)
		if err != nil {
			return xerrors.Errorf("parsing epoch arg: %w", err)
		}

		fsrepo, err := repo.NewFS(cctx.String("repo"))
		if err != nil {
			return err
		}

		lkrepo, err := fsrepo.Lock(repo.FullNode)
		if err != nil {
			return err
		}

		defer lkrepo.Close() //nolint:errcheck

		ds, err := lkrepo.Datastore("/chain")
		if err != nil {
			return err
		}

		mds, err := lkrepo.Datastore("/metadata")
		if err != nil {
			return err
		}

		bs := blockstore.NewBlockstore(ds)

		cs := store.NewChainStore(bs, mds, vm.Syscalls(ffiwrapper.ProofVerifier))

		cst := cbor.NewCborStore(bs)
		store := adt.WrapStore(ctx, cst)

		sm := stmgr.NewStateManager(cs)

		state, err := state.LoadStateTree(cst, sroot)
		if err != nil {
			return err
		}

		var (
			powerSmoothed    builtin.FilterEstimate
			pledgeCollateral abi.TokenAmount
		)
		if act, err := state.GetActor(power.Address); err != nil {
			return xerrors.Errorf("loading miner actor: %w", err)
		} else if s, err := power.Load(store, act); err != nil {
			return xerrors.Errorf("loading power actor state: %w", err)
		} else if p, err := s.TotalPowerSmoothed(); err != nil {
			return xerrors.Errorf("failed to determine total power: %w", err)
		} else if c, err := s.TotalLocked(); err != nil {
			return xerrors.Errorf("failed to determine pledge collateral: %w", err)
		} else {
			powerSmoothed = p
			pledgeCollateral = c
		}

		circ, err := sm.GetCirculatingSupplyDetailed(ctx, abi.ChainEpoch(epoch), state)
		if err != nil {
			return err
		}

		fmt.Println("(real) circulating supply: ", types.FIL(circ.FilCirculating))
		if circ.FilCirculating.LessThan(big.Zero()) {
			circ.FilCirculating = big.Zero()
		}

		rewardActor, err := state.GetActor(reward.Address)
		if err != nil {
			return xerrors.Errorf("loading miner actor: %w", err)
		}

		rewardState, err := reward.Load(store, rewardActor)
		if err != nil {
			return xerrors.Errorf("loading reward actor state: %w", err)
		}

		fmt.Println("FilVested", types.FIL(circ.FilVested))
		fmt.Println("FilMined", types.FIL(circ.FilMined))
		fmt.Println("FilBurnt", types.FIL(circ.FilBurnt))
		fmt.Println("FilLocked", types.FIL(circ.FilLocked))
		fmt.Println("FilCirculating", types.FIL(circ.FilCirculating))

		for _, sectorWeight := range []abi.StoragePower{
			types.NewInt(32 << 30),
			types.NewInt(64 << 30),
			types.NewInt(32 << 30 * 10),
			types.NewInt(64 << 30 * 10),
		} {
			initialPledge, err := rewardState.InitialPledgeForPower(
				sectorWeight,
				pledgeCollateral,
				&powerSmoothed,
				circ.FilCirculating,
			)
			if err != nil {
				return xerrors.Errorf("calculating initial pledge: %w", err)
			}

			fmt.Println("IP ", units.HumanSize(float64(sectorWeight.Uint64())), types.FIL(initialPledge))
		}

		return nil
	},
}<|MERGE_RESOLUTION|>--- conflicted
+++ resolved
@@ -6,12 +6,8 @@
 	"strconv"
 
 	"github.com/docker/go-units"
-<<<<<<< HEAD
-	lotusbuiltin "github.com/filecoin-project/lotus/chain/actors/builtin"
+	"github.com/filecoin-project/lotus/chain/actors/builtin"
 	"github.com/filecoin-project/lotus/chain/actors/builtin/multisig"
-=======
-	"github.com/filecoin-project/lotus/chain/actors/builtin"
->>>>>>> 8f35a5c0
 	"github.com/filecoin-project/lotus/chain/actors/builtin/power"
 	"github.com/filecoin-project/lotus/chain/actors/builtin/reward"
 
@@ -242,7 +238,7 @@
 				ai.Owner = minfo.Owner
 			}
 
-			if act.IsMultisigActor() {
+			if builtin.IsMultisigActor(act.Code) {
 				mst, err := multisig.Load(store, act)
 				if err != nil {
 					return err
